// skip

// Copyright 2012 The Go Authors. All rights reserved.
// Use of this source code is governed by a BSD-style
// license that can be found in the LICENSE file.

// Run runs tests in the test directory.
package main

import (
	"bytes"
	"encoding/json"
	"errors"
	"flag"
	"fmt"
	"go/build"
	"go/build/constraint"
	"hash/fnv"
	"io"
	"io/fs"
	"io/ioutil"
	"log"
	"os"
	"os/exec"
	"path"
	"path/filepath"
	"regexp"
	"runtime"
	"sort"
	"strconv"
	"strings"
	"time"
	"unicode"
)

var (
	verbose        = flag.Bool("v", false, "verbose. if set, parallelism is set to 1.")
	keep           = flag.Bool("k", false, "keep. keep temporary directory.")
	numParallel    = flag.Int("n", runtime.NumCPU(), "number of parallel tests to run")
	summary        = flag.Bool("summary", false, "show summary of results")
	allCodegen     = flag.Bool("all_codegen", defaultAllCodeGen(), "run all goos/goarch for codegen")
	showSkips      = flag.Bool("show_skips", false, "show skipped tests")
	runSkips       = flag.Bool("run_skips", false, "run skipped tests (ignore skip and build tags)")
	linkshared     = flag.Bool("linkshared", false, "")
	updateErrors   = flag.Bool("update_errors", false, "update error messages in test file based on compiler output")
	runoutputLimit = flag.Int("l", defaultRunOutputLimit(), "number of parallel runoutput tests to run")
	force          = flag.Bool("f", false, "ignore expected-failure test lists")

	shard  = flag.Int("shard", 0, "shard index to run. Only applicable if -shards is non-zero.")
	shards = flag.Int("shards", 0, "number of shards. If 0, all tests are run. This is used by the continuous build.")
)

type envVars struct {
	GOOS         string
	GOARCH       string
	GOEXPERIMENT string
	CGO_ENABLED  string
}

var env = func() (res envVars) {
	cmd := exec.Command("go", "env", "-json")
	stdout, err := cmd.StdoutPipe()
	if err != nil {
		log.Fatal("StdoutPipe:", err)
	}
	if err := cmd.Start(); err != nil {
		log.Fatal("Start:", err)
	}
	if err := json.NewDecoder(stdout).Decode(&res); err != nil {
		log.Fatal("Decode:", err)
	}
	if err := cmd.Wait(); err != nil {
		log.Fatal("Wait:", err)
	}
	return
}()

// TODO(mdempsky): This will give false negatives if the unified
// experiment is enabled by default, but presumably at that point we
// won't need to disable tests for it anymore anyway.
var unifiedEnabled = strings.Contains(","+env.GOEXPERIMENT+",", ",unified,")

// defaultAllCodeGen returns the default value of the -all_codegen
// flag. By default, we prefer to be fast (returning false), except on
// the linux-amd64 builder that's already very fast, so we get more
// test coverage on trybots. See https://golang.org/issue/34297.
func defaultAllCodeGen() bool {
	return os.Getenv("GO_BUILDER_NAME") == "linux-amd64"
}

var (
	goos          = env.GOOS
	goarch        = env.GOARCH
	cgoEnabled, _ = strconv.ParseBool(env.CGO_ENABLED)

	// dirs are the directories to look for *.go files in.
	// TODO(bradfitz): just use all directories?
	dirs = []string{".", "ken", "chan", "interface", "syntax", "dwarf", "fixedbugs", "codegen", "runtime", "abi", "typeparam", "typeparam/mdempsky"}

	// ratec controls the max number of tests running at a time.
	ratec chan bool

	// toRun is the channel of tests to run.
	// It is nil until the first test is started.
	toRun chan *test

	// rungatec controls the max number of runoutput tests
	// executed in parallel as they can each consume a lot of memory.
	rungatec chan bool
)

// maxTests is an upper bound on the total number of tests.
// It is used as a channel buffer size to make sure sends don't block.
const maxTests = 5000

func main() {
	flag.Parse()

	findExecCmd()

	// Disable parallelism if printing or if using a simulator.
	if *verbose || len(findExecCmd()) > 0 {
		*numParallel = 1
		*runoutputLimit = 1
	}

	ratec = make(chan bool, *numParallel)
	rungatec = make(chan bool, *runoutputLimit)

	var tests []*test
	if flag.NArg() > 0 {
		for _, arg := range flag.Args() {
			if arg == "-" || arg == "--" {
				// Permit running:
				// $ go run run.go - env.go
				// $ go run run.go -- env.go
				// $ go run run.go - ./fixedbugs
				// $ go run run.go -- ./fixedbugs
				continue
			}
			if fi, err := os.Stat(arg); err == nil && fi.IsDir() {
				for _, baseGoFile := range goFiles(arg) {
					tests = append(tests, startTest(arg, baseGoFile))
				}
			} else if strings.HasSuffix(arg, ".go") {
				dir, file := filepath.Split(arg)
				tests = append(tests, startTest(dir, file))
			} else {
				log.Fatalf("can't yet deal with non-directory and non-go file %q", arg)
			}
		}
	} else {
		for _, dir := range dirs {
			for _, baseGoFile := range goFiles(dir) {
				tests = append(tests, startTest(dir, baseGoFile))
			}
		}
	}

	failed := false
	resCount := map[string]int{}
	for _, test := range tests {
		<-test.donec
		status := "ok  "
		errStr := ""
		if e, isSkip := test.err.(skipError); isSkip {
			test.err = nil
			errStr = "unexpected skip for " + path.Join(test.dir, test.gofile) + ": " + string(e)
			status = "FAIL"
		}
		if test.err != nil {
			errStr = test.err.Error()
			if test.expectFail {
				errStr += " (expected)"
			} else {
				status = "FAIL"
			}
		} else if test.expectFail {
			status = "FAIL"
			errStr = "unexpected success"
		}
		if status == "FAIL" {
			failed = true
		}
		resCount[status]++
		dt := fmt.Sprintf("%.3fs", test.dt.Seconds())
		if status == "FAIL" {
			fmt.Printf("# go run run.go -- %s\n%s\nFAIL\t%s\t%s\n",
				path.Join(test.dir, test.gofile),
				errStr, test.goFileName(), dt)
			continue
		}
		if !*verbose {
			continue
		}
		fmt.Printf("%s\t%s\t%s\n", status, test.goFileName(), dt)
	}

	if *summary {
		for k, v := range resCount {
			fmt.Printf("%5d %s\n", v, k)
		}
	}

	if failed {
		os.Exit(1)
	}
}

// goTool reports the path of the go tool to use to run the tests.
// If possible, use the same Go used to run run.go, otherwise
// fallback to the go version found in the PATH.
func goTool() string {
	var exeSuffix string
	if runtime.GOOS == "windows" {
		exeSuffix = ".exe"
	}
	path := filepath.Join(runtime.GOROOT(), "bin", "go"+exeSuffix)
	if _, err := os.Stat(path); err == nil {
		return path
	}
	// Just run "go" from PATH
	return "go"
}

func shardMatch(name string) bool {
	if *shards == 0 {
		return true
	}
	h := fnv.New32()
	io.WriteString(h, name)
	return int(h.Sum32()%uint32(*shards)) == *shard
}

func goFiles(dir string) []string {
	f, err := os.Open(dir)
	if err != nil {
		log.Fatal(err)
	}
	dirnames, err := f.Readdirnames(-1)
	f.Close()
	if err != nil {
		log.Fatal(err)
	}
	names := []string{}
	for _, name := range dirnames {
		if !strings.HasPrefix(name, ".") && strings.HasSuffix(name, ".go") && shardMatch(name) {
			names = append(names, name)
		}
	}
	sort.Strings(names)
	return names
}

type runCmd func(...string) ([]byte, error)

func compileFile(runcmd runCmd, longname string, flags []string) (out []byte, err error) {
	cmd := []string{goTool(), "tool", "compile", "-e", "-p=p"}
	cmd = append(cmd, flags...)
	if *linkshared {
		cmd = append(cmd, "-dynlink", "-installsuffix=dynlink")
	}
	cmd = append(cmd, longname)
	return runcmd(cmd...)
}

func compileInDir(runcmd runCmd, dir string, flags []string, pkgname string, names ...string) (out []byte, err error) {
	cmd := []string{goTool(), "tool", "compile", "-e", "-D", "test", "-I", "."}
	if pkgname == "main" {
		cmd = append(cmd, "-p=main")
	} else {
		pkgname = path.Join("test", strings.TrimSuffix(names[0], ".go"))
		cmd = append(cmd, "-o", pkgname+".a", "-p", pkgname)
	}
	cmd = append(cmd, flags...)
	if *linkshared {
		cmd = append(cmd, "-dynlink", "-installsuffix=dynlink")
	}
	for _, name := range names {
		cmd = append(cmd, filepath.Join(dir, name))
	}
	return runcmd(cmd...)
}

func linkFile(runcmd runCmd, goname string, ldflags []string) (err error) {
	pfile := strings.Replace(goname, ".go", ".o", -1)
	cmd := []string{goTool(), "tool", "link", "-w", "-o", "a.exe", "-L", "."}
	if *linkshared {
		cmd = append(cmd, "-linkshared", "-installsuffix=dynlink")
	}
	if ldflags != nil {
		cmd = append(cmd, ldflags...)
	}
	cmd = append(cmd, pfile)
	_, err = runcmd(cmd...)
	return
}

// skipError describes why a test was skipped.
type skipError string

func (s skipError) Error() string { return string(s) }

// test holds the state of a test.
type test struct {
	dir, gofile string
	donec       chan bool // closed when done
	dt          time.Duration

	src string

	tempDir string
	err     error

	// expectFail indicates whether the (overall) test recipe is
	// expected to fail under the current test configuration (e.g.,
	// GOEXPERIMENT=unified).
	expectFail bool
}

// initExpectFail initializes t.expectFail based on the build+test
// configuration.
func (t *test) initExpectFail() {
	if *force {
		return
	}

	failureSets := []map[string]bool{types2Failures}

	// Note: gccgo supports more 32-bit architectures than this, but
	// hopefully the 32-bit failures are fixed before this matters.
	switch goarch {
	case "386", "arm", "mips", "mipsle":
		failureSets = append(failureSets, types2Failures32Bit)
	}

	if unifiedEnabled {
		failureSets = append(failureSets, unifiedFailures)
	} else {
		failureSets = append(failureSets, go118Failures)
	}

	filename := strings.Replace(t.goFileName(), "\\", "/", -1) // goFileName() uses \ on Windows

	for _, set := range failureSets {
		if set[filename] {
			t.expectFail = true
			return
		}
	}
}

func startTest(dir, gofile string) *test {
	t := &test{
		dir:    dir,
		gofile: gofile,
		donec:  make(chan bool, 1),
	}
	if toRun == nil {
		toRun = make(chan *test, maxTests)
		go runTests()
	}
	select {
	case toRun <- t:
	default:
		panic("toRun buffer size (maxTests) is too small")
	}
	return t
}

// runTests runs tests in parallel, but respecting the order they
// were enqueued on the toRun channel.
func runTests() {
	for {
		ratec <- true
		t := <-toRun
		go func() {
			t.run()
			<-ratec
		}()
	}
}

var cwd, _ = os.Getwd()

func (t *test) goFileName() string {
	return filepath.Join(t.dir, t.gofile)
}

func (t *test) goDirName() string {
	return filepath.Join(t.dir, strings.Replace(t.gofile, ".go", ".dir", -1))
}

func goDirFiles(longdir string) (filter []os.FileInfo, err error) {
	files, dirErr := ioutil.ReadDir(longdir)
	if dirErr != nil {
		return nil, dirErr
	}
	for _, gofile := range files {
		if filepath.Ext(gofile.Name()) == ".go" {
			filter = append(filter, gofile)
		}
	}
	return
}

var packageRE = regexp.MustCompile(`(?m)^package ([\p{Lu}\p{Ll}\w]+)`)

func getPackageNameFromSource(fn string) (string, error) {
	data, err := ioutil.ReadFile(fn)
	if err != nil {
		return "", err
	}
	pkgname := packageRE.FindStringSubmatch(string(data))
	if pkgname == nil {
		return "", fmt.Errorf("cannot find package name in %s", fn)
	}
	return pkgname[1], nil
}

type goDirPkg struct {
	name  string
	files []string
}

// If singlefilepkgs is set, each file is considered a separate package
// even if the package names are the same.
func goDirPackages(longdir string, singlefilepkgs bool) ([]*goDirPkg, error) {
	files, err := goDirFiles(longdir)
	if err != nil {
		return nil, err
	}
	var pkgs []*goDirPkg
	m := make(map[string]*goDirPkg)
	for _, file := range files {
		name := file.Name()
		pkgname, err := getPackageNameFromSource(filepath.Join(longdir, name))
		if err != nil {
			log.Fatal(err)
		}
		p, ok := m[pkgname]
		if singlefilepkgs || !ok {
			p = &goDirPkg{name: pkgname}
			pkgs = append(pkgs, p)
			m[pkgname] = p
		}
		p.files = append(p.files, name)
	}
	return pkgs, nil
}

type context struct {
	GOOS       string
	GOARCH     string
	cgoEnabled bool
	noOptEnv   bool
}

// shouldTest looks for build tags in a source file and returns
// whether the file should be used according to the tags.
func shouldTest(src string, goos, goarch string) (ok bool, whyNot string) {
	if *runSkips {
		return true, ""
	}
	for _, line := range strings.Split(src, "\n") {
		if strings.HasPrefix(line, "package ") {
			break
		}

		if expr, err := constraint.Parse(line); err == nil {
			gcFlags := os.Getenv("GO_GCFLAGS")
			ctxt := &context{
				GOOS:       goos,
				GOARCH:     goarch,
				cgoEnabled: cgoEnabled,
				noOptEnv:   strings.Contains(gcFlags, "-N") || strings.Contains(gcFlags, "-l"),
			}

			if !expr.Eval(ctxt.match) {
				return false, line
			}
		}
	}
	return true, ""
}

func (ctxt *context) match(name string) bool {
	if name == "" {
		return false
	}

	// Tags must be letters, digits, underscores or dots.
	// Unlike in Go identifiers, all digits are fine (e.g., "386").
	for _, c := range name {
		if !unicode.IsLetter(c) && !unicode.IsDigit(c) && c != '_' && c != '.' {
			return false
		}
	}

	if strings.HasPrefix(name, "goexperiment.") {
		for _, tag := range build.Default.ToolTags {
			if tag == name {
				return true
			}
		}
		return false
	}

	if name == "cgo" && ctxt.cgoEnabled {
		return true
	}

	if name == ctxt.GOOS || name == ctxt.GOARCH || name == "gc" {
		return true
	}

	if ctxt.noOptEnv && name == "gcflags_noopt" {
		return true
	}

	if name == "test_run" {
		return true
	}

	return false
}

func init() { checkShouldTest() }

// goGcflags returns the -gcflags argument to use with go build / go run.
// This must match the flags used for building the standard library,
// or else the commands will rebuild any needed packages (like runtime)
// over and over.
func (t *test) goGcflags() string {
	return "-gcflags=all=" + os.Getenv("GO_GCFLAGS")
}

func (t *test) goGcflagsIsEmpty() bool {
	return "" == os.Getenv("GO_GCFLAGS")
}

var errTimeout = errors.New("command exceeded time limit")

// run runs a test.
func (t *test) run() {
	start := time.Now()
	defer func() {
		t.dt = time.Since(start)
		close(t.donec)
	}()

	srcBytes, err := ioutil.ReadFile(t.goFileName())
	if err != nil {
		t.err = err
		return
	}
	t.src = string(srcBytes)
	if t.src[0] == '\n' {
		t.err = skipError("starts with newline")
		return
	}

	// Execution recipe stops at first blank line.
	action, _, ok := strings.Cut(t.src, "\n\n")
	if !ok {
		t.err = fmt.Errorf("double newline ending execution recipe not found in %s", t.goFileName())
		return
	}
	if firstLine, rest, ok := strings.Cut(action, "\n"); ok && strings.Contains(firstLine, "+build") {
		// skip first line
		action = rest
	}
	action = strings.TrimPrefix(action, "//")

	// Check for build constraints only up to the actual code.
	header, _, ok := strings.Cut(t.src, "\npackage")
	if !ok {
		header = action // some files are intentionally malformed
	}
	if ok, why := shouldTest(header, goos, goarch); !ok {
		if *showSkips {
			fmt.Printf("%-20s %-20s: %s\n", "skip", t.goFileName(), why)
		}
		return
	}

	var args, flags, runenv []string
	var tim int
	wantError := false
	wantAuto := false
	singlefilepkgs := false
	f, err := splitQuoted(action)
	if err != nil {
		t.err = fmt.Errorf("invalid test recipe: %v", err)
		return
	}
	if len(f) > 0 {
		action = f[0]
		args = f[1:]
	}

	// TODO: Clean up/simplify this switch statement.
	switch action {
	case "compile", "compiledir", "build", "builddir", "buildrundir", "run", "buildrun", "runoutput", "rundir", "runindir", "asmcheck":
		// nothing to do
	case "errorcheckandrundir":
		wantError = false // should be no error if also will run
	case "errorcheckwithauto":
		action = "errorcheck"
		wantAuto = true
		wantError = true
	case "errorcheck", "errorcheckdir", "errorcheckoutput":
		wantError = true
	case "skip":
		if *runSkips {
			break
		}
		return
	default:
		t.err = skipError("skipped; unknown pattern: " + action)
		return
	}

	goexp := env.GOEXPERIMENT

	// collect flags
	for len(args) > 0 && strings.HasPrefix(args[0], "-") {
		switch args[0] {
		case "-1":
			wantError = true
		case "-0":
			wantError = false
		case "-s":
			singlefilepkgs = true
		case "-t": // timeout in seconds
			args = args[1:]
			var err error
			tim, err = strconv.Atoi(args[0])
			if err != nil {
				t.err = fmt.Errorf("need number of seconds for -t timeout, got %s instead", args[0])
			}
			if s := os.Getenv("GO_TEST_TIMEOUT_SCALE"); s != "" {
				timeoutScale, err := strconv.Atoi(s)
				if err != nil {
					log.Fatalf("failed to parse $GO_TEST_TIMEOUT_SCALE = %q as integer: %v", s, err)
				}
				tim *= timeoutScale
			}
		case "-goexperiment": // set GOEXPERIMENT environment
			args = args[1:]
			if goexp != "" {
				goexp += ","
			}
			goexp += args[0]
			runenv = append(runenv, "GOEXPERIMENT="+goexp)

		default:
			flags = append(flags, args[0])
		}
		args = args[1:]
	}
	if action == "errorcheck" {
		found := false
		for i, f := range flags {
			if strings.HasPrefix(f, "-d=") {
				flags[i] = f + ",ssa/check/on"
				found = true
				break
			}
		}
		if !found {
			flags = append(flags, "-d=ssa/check/on")
		}
	}

	t.initExpectFail()
	t.makeTempDir()
	if !*keep {
		defer os.RemoveAll(t.tempDir)
	}

	err = ioutil.WriteFile(filepath.Join(t.tempDir, t.gofile), srcBytes, 0644)
	if err != nil {
		log.Fatal(err)
	}

	// A few tests (of things like the environment) require these to be set.
	if os.Getenv("GOOS") == "" {
		os.Setenv("GOOS", runtime.GOOS)
	}
	if os.Getenv("GOARCH") == "" {
		os.Setenv("GOARCH", runtime.GOARCH)
	}

	var (
		runInDir        = t.tempDir
		tempDirIsGOPATH = false
	)
	runcmd := func(args ...string) ([]byte, error) {
		cmd := exec.Command(args[0], args[1:]...)
		var buf bytes.Buffer
		cmd.Stdout = &buf
		cmd.Stderr = &buf
		cmd.Env = append(os.Environ(), "GOENV=off", "GOFLAGS=")
		if runInDir != "" {
			cmd.Dir = runInDir
			// Set PWD to match Dir to speed up os.Getwd in the child process.
			cmd.Env = append(cmd.Env, "PWD="+cmd.Dir)
		}
		if tempDirIsGOPATH {
			cmd.Env = append(cmd.Env, "GOPATH="+t.tempDir)
		}
		cmd.Env = append(cmd.Env, runenv...)

		var err error

		if tim != 0 {
			err = cmd.Start()
			// This command-timeout code adapted from cmd/go/test.go
			// Note: the Go command uses a more sophisticated timeout
			// strategy, first sending SIGQUIT (if appropriate for the
			// OS in question) to try to trigger a stack trace, then
			// finally much later SIGKILL. If timeouts prove to be a
			// common problem here, it would be worth porting over
			// that code as well. See https://do.dev/issue/50973
			// for more discussion.
			if err == nil {
				tick := time.NewTimer(time.Duration(tim) * time.Second)
				done := make(chan error)
				go func() {
					done <- cmd.Wait()
				}()
				select {
				case err = <-done:
					// ok
				case <-tick.C:
					cmd.Process.Signal(os.Interrupt)
					time.Sleep(1 * time.Second)
					cmd.Process.Kill()
					<-done
					err = errTimeout
				}
				tick.Stop()
			}
		} else {
			err = cmd.Run()
		}
		if err != nil && err != errTimeout {
			err = fmt.Errorf("%s\n%s", err, buf.Bytes())
		}
		return buf.Bytes(), err
	}

	long := filepath.Join(cwd, t.goFileName())
	switch action {
	default:
		t.err = fmt.Errorf("unimplemented action %q", action)

	case "asmcheck":
		// Compile Go file and match the generated assembly
		// against a set of regexps in comments.
		ops := t.wantedAsmOpcodes(long)
		self := runtime.GOOS + "/" + runtime.GOARCH
		for _, env := range ops.Envs() {
			// Only run checks relevant to the current GOOS/GOARCH,
			// to avoid triggering a cross-compile of the runtime.
			if string(env) != self && !strings.HasPrefix(string(env), self+"/") && !*allCodegen {
				continue
			}
			// -S=2 forces outermost line numbers when disassembling inlined code.
			cmdline := []string{"build", "-gcflags", "-S=2"}

			// Append flags, but don't override -gcflags=-S=2; add to it instead.
			for i := 0; i < len(flags); i++ {
				flag := flags[i]
				switch {
				case strings.HasPrefix(flag, "-gcflags="):
					cmdline[2] += " " + strings.TrimPrefix(flag, "-gcflags=")
				case strings.HasPrefix(flag, "--gcflags="):
					cmdline[2] += " " + strings.TrimPrefix(flag, "--gcflags=")
				case flag == "-gcflags", flag == "--gcflags":
					i++
					if i < len(flags) {
						cmdline[2] += " " + flags[i]
					}
				default:
					cmdline = append(cmdline, flag)
				}
			}

			cmdline = append(cmdline, long)
			cmd := exec.Command(goTool(), cmdline...)
			cmd.Env = append(os.Environ(), env.Environ()...)
			if len(flags) > 0 && flags[0] == "-race" {
				cmd.Env = append(cmd.Env, "CGO_ENABLED=1")
			}

			var buf bytes.Buffer
			cmd.Stdout, cmd.Stderr = &buf, &buf
			if err := cmd.Run(); err != nil {
				fmt.Println(env, "\n", cmd.Stderr)
				t.err = err
				return
			}

			t.err = t.asmCheck(buf.String(), long, env, ops[env])
			if t.err != nil {
				return
			}
		}
		return

	case "errorcheck":
		// Compile Go file.
		// Fail if wantError is true and compilation was successful and vice versa.
		// Match errors produced by gc against errors in comments.
		// TODO(gri) remove need for -C (disable printing of columns in error messages)
		cmdline := []string{goTool(), "tool", "compile", "-p=p", "-d=panic", "-C", "-e", "-o", "a.o"}
		// No need to add -dynlink even if linkshared if we're just checking for errors...
		cmdline = append(cmdline, flags...)
		cmdline = append(cmdline, long)
		out, err := runcmd(cmdline...)
		if wantError {
			if err == nil {
				t.err = fmt.Errorf("compilation succeeded unexpectedly\n%s", out)
				return
			}
			if err == errTimeout {
				t.err = fmt.Errorf("compilation timed out")
				return
			}
		} else {
			if err != nil {
				t.err = err
				return
			}
		}
		if *updateErrors {
			t.updateErrors(string(out), long)
		}
		t.err = t.errorCheck(string(out), wantAuto, long, t.gofile)

	case "compile":
		// Compile Go file.
		_, t.err = compileFile(runcmd, long, flags)

	case "compiledir":
		// Compile all files in the directory as packages in lexicographic order.
		longdir := filepath.Join(cwd, t.goDirName())
		pkgs, err := goDirPackages(longdir, singlefilepkgs)
		if err != nil {
			t.err = err
			return
		}
		for _, pkg := range pkgs {
			_, t.err = compileInDir(runcmd, longdir, flags, pkg.name, pkg.files...)
			if t.err != nil {
				return
			}
		}

	case "errorcheckdir", "errorcheckandrundir":
		flags = append(flags, "-d=panic")
		// Compile and errorCheck all files in the directory as packages in lexicographic order.
		// If errorcheckdir and wantError, compilation of the last package must fail.
		// If errorcheckandrundir and wantError, compilation of the package prior the last must fail.
		longdir := filepath.Join(cwd, t.goDirName())
		pkgs, err := goDirPackages(longdir, singlefilepkgs)
		if err != nil {
			t.err = err
			return
		}
		errPkg := len(pkgs) - 1
		if wantError && action == "errorcheckandrundir" {
			// The last pkg should compiled successfully and will be run in next case.
			// Preceding pkg must return an error from compileInDir.
			errPkg--
		}
		for i, pkg := range pkgs {
			out, err := compileInDir(runcmd, longdir, flags, pkg.name, pkg.files...)
			if i == errPkg {
				if wantError && err == nil {
					t.err = fmt.Errorf("compilation succeeded unexpectedly\n%s", out)
					return
				} else if !wantError && err != nil {
					t.err = err
					return
				}
			} else if err != nil {
				t.err = err
				return
			}
			var fullshort []string
			for _, name := range pkg.files {
				fullshort = append(fullshort, filepath.Join(longdir, name), name)
			}
			t.err = t.errorCheck(string(out), wantAuto, fullshort...)
			if t.err != nil {
				break
			}
		}
		if action == "errorcheckdir" {
			return
		}
		fallthrough

	case "rundir":
		// Compile all files in the directory as packages in lexicographic order.
		// In case of errorcheckandrundir, ignore failed compilation of the package before the last.
		// Link as if the last file is the main package, run it.
		// Verify the expected output.
		longdir := filepath.Join(cwd, t.goDirName())
		pkgs, err := goDirPackages(longdir, singlefilepkgs)
		if err != nil {
			t.err = err
			return
		}
		// Split flags into gcflags and ldflags
		ldflags := []string{}
		for i, fl := range flags {
			if fl == "-ldflags" {
				ldflags = flags[i+1:]
				flags = flags[0:i]
				break
			}
		}

		for i, pkg := range pkgs {
			_, err := compileInDir(runcmd, longdir, flags, pkg.name, pkg.files...)
			// Allow this package compilation fail based on conditions below;
			// its errors were checked in previous case.
			if err != nil && !(wantError && action == "errorcheckandrundir" && i == len(pkgs)-2) {
				t.err = err
				return
			}
			if i == len(pkgs)-1 {
				err = linkFile(runcmd, pkg.files[0], ldflags)
				if err != nil {
					t.err = err
					return
				}
				var cmd []string
				cmd = append(cmd, findExecCmd()...)
				cmd = append(cmd, filepath.Join(t.tempDir, "a.exe"))
				cmd = append(cmd, args...)
				out, err := runcmd(cmd...)
				if err != nil {
					t.err = err
					return
				}
				t.checkExpectedOutput(out)
			}
		}

	case "runindir":
		// Make a shallow copy of t.goDirName() in its own module and GOPATH, and
		// run "go run ." in it. The module path (and hence import path prefix) of
		// the copy is equal to the basename of the source directory.
		//
		// It's used when test a requires a full 'go build' in order to compile
		// the sources, such as when importing multiple packages (issue29612.dir)
		// or compiling a package containing assembly files (see issue15609.dir),
		// but still needs to be run to verify the expected output.
		tempDirIsGOPATH = true
		srcDir := t.goDirName()
		modName := filepath.Base(srcDir)
		gopathSrcDir := filepath.Join(t.tempDir, "src", modName)
		runInDir = gopathSrcDir

		if err := overlayDir(gopathSrcDir, srcDir); err != nil {
			t.err = err
			return
		}

		modFile := fmt.Sprintf("module %s\ngo 1.14\n", modName)
		if err := ioutil.WriteFile(filepath.Join(gopathSrcDir, "go.mod"), []byte(modFile), 0666); err != nil {
			t.err = err
			return
		}

		cmd := []string{goTool(), "run", t.goGcflags()}
		if *linkshared {
			cmd = append(cmd, "-linkshared")
		}
		cmd = append(cmd, flags...)
		cmd = append(cmd, ".")
		out, err := runcmd(cmd...)
		if err != nil {
			t.err = err
			return
		}
		t.checkExpectedOutput(out)

	case "build":
		// Build Go file.
		cmd := []string{goTool(), "build", t.goGcflags()}
		cmd = append(cmd, flags...)
		cmd = append(cmd, "-o", "a.exe", long)
		_, err := runcmd(cmd...)
		if err != nil {
			t.err = err
		}

	case "builddir", "buildrundir":
		// Build an executable from all the .go and .s files in a subdirectory.
		// Run it and verify its output in the buildrundir case.
		longdir := filepath.Join(cwd, t.goDirName())
		files, dirErr := ioutil.ReadDir(longdir)
		if dirErr != nil {
			t.err = dirErr
			break
		}
		var gos []string
		var asms []string
		for _, file := range files {
			switch filepath.Ext(file.Name()) {
			case ".go":
				gos = append(gos, filepath.Join(longdir, file.Name()))
			case ".s":
				asms = append(asms, filepath.Join(longdir, file.Name()))
			}

		}
		if len(asms) > 0 {
			emptyHdrFile := filepath.Join(t.tempDir, "go_asm.h")
			if err := ioutil.WriteFile(emptyHdrFile, nil, 0666); err != nil {
				t.err = fmt.Errorf("write empty go_asm.h: %s", err)
				return
			}
			cmd := []string{goTool(), "tool", "asm", "-p=main", "-gensymabis", "-o", "symabis"}
			cmd = append(cmd, asms...)
			_, err = runcmd(cmd...)
			if err != nil {
				t.err = err
				break
			}
		}
		var objs []string
		cmd := []string{goTool(), "tool", "compile", "-p=main", "-e", "-D", ".", "-I", ".", "-o", "go.o"}
		if len(asms) > 0 {
			cmd = append(cmd, "-asmhdr", "go_asm.h", "-symabis", "symabis")
		}
		cmd = append(cmd, gos...)
		_, err := runcmd(cmd...)
		if err != nil {
			t.err = err
			break
		}
		objs = append(objs, "go.o")
		if len(asms) > 0 {
			cmd = []string{goTool(), "tool", "asm", "-p=main", "-e", "-I", ".", "-o", "asm.o"}
			cmd = append(cmd, asms...)
			_, err = runcmd(cmd...)
			if err != nil {
				t.err = err
				break
			}
			objs = append(objs, "asm.o")
		}
		cmd = []string{goTool(), "tool", "pack", "c", "all.a"}
		cmd = append(cmd, objs...)
		_, err = runcmd(cmd...)
		if err != nil {
			t.err = err
			break
		}
		cmd = []string{goTool(), "tool", "link", "-o", "a.exe", "all.a"}
		_, err = runcmd(cmd...)
		if err != nil {
			t.err = err
			break
		}
		if action == "buildrundir" {
			cmd = append(findExecCmd(), filepath.Join(t.tempDir, "a.exe"))
			out, err := runcmd(cmd...)
			if err != nil {
				t.err = err
				break
			}
			t.checkExpectedOutput(out)
		}

	case "buildrun":
		// Build an executable from Go file, then run it, verify its output.
		// Useful for timeout tests where failure mode is infinite loop.
		// TODO: not supported on NaCl
		cmd := []string{goTool(), "build", t.goGcflags(), "-o", "a.exe"}
		if *linkshared {
			cmd = append(cmd, "-linkshared")
		}
		longdirgofile := filepath.Join(filepath.Join(cwd, t.dir), t.gofile)
		cmd = append(cmd, flags...)
		cmd = append(cmd, longdirgofile)
		_, err := runcmd(cmd...)
		if err != nil {
			t.err = err
			return
		}
		cmd = []string{"./a.exe"}
		out, err := runcmd(append(cmd, args...)...)
		if err != nil {
			t.err = err
			return
		}

		t.checkExpectedOutput(out)

	case "run":
		// Run Go file if no special go command flags are provided;
		// otherwise build an executable and run it.
		// Verify the output.
		runInDir = ""
		var out []byte
		var err error
		if len(flags)+len(args) == 0 && t.goGcflagsIsEmpty() && !*linkshared && goarch == runtime.GOARCH && goos == runtime.GOOS && goexp == env.GOEXPERIMENT {
			// If we're not using special go command flags,
			// skip all the go command machinery.
			// This avoids any time the go command would
			// spend checking whether, for example, the installed
			// package runtime is up to date.
			// Because we run lots of trivial test programs,
			// the time adds up.
			pkg := filepath.Join(t.tempDir, "pkg.a")
			if _, err := runcmd(goTool(), "tool", "compile", "-p=main", "-o", pkg, t.goFileName()); err != nil {
				t.err = err
				return
			}
			exe := filepath.Join(t.tempDir, "test.exe")
			cmd := []string{goTool(), "tool", "link", "-s", "-w"}
			cmd = append(cmd, "-o", exe, pkg)
			if _, err := runcmd(cmd...); err != nil {
				t.err = err
				return
			}
			out, err = runcmd(append([]string{exe}, args...)...)
		} else {
			cmd := []string{goTool(), "run", t.goGcflags()}
			if *linkshared {
				cmd = append(cmd, "-linkshared")
			}
			cmd = append(cmd, flags...)
			cmd = append(cmd, t.goFileName())
			out, err = runcmd(append(cmd, args...)...)
		}
		if err != nil {
			t.err = err
			return
		}
		t.checkExpectedOutput(out)

	case "runoutput":
		// Run Go file and write its output into temporary Go file.
		// Run generated Go file and verify its output.
		rungatec <- true
		defer func() {
			<-rungatec
		}()
		runInDir = ""
		cmd := []string{goTool(), "run", t.goGcflags()}
		if *linkshared {
			cmd = append(cmd, "-linkshared")
		}
		cmd = append(cmd, t.goFileName())
		out, err := runcmd(append(cmd, args...)...)
		if err != nil {
			t.err = err
			return
		}
		tfile := filepath.Join(t.tempDir, "tmp__.go")
		if err := ioutil.WriteFile(tfile, out, 0666); err != nil {
			t.err = fmt.Errorf("write tempfile:%s", err)
			return
		}
		cmd = []string{goTool(), "run", t.goGcflags()}
		if *linkshared {
			cmd = append(cmd, "-linkshared")
		}
		cmd = append(cmd, tfile)
		out, err = runcmd(cmd...)
		if err != nil {
			t.err = err
			return
		}
		t.checkExpectedOutput(out)

	case "errorcheckoutput":
		// Run Go file and write its output into temporary Go file.
		// Compile and errorCheck generated Go file.
		runInDir = ""
		cmd := []string{goTool(), "run", t.goGcflags()}
		if *linkshared {
			cmd = append(cmd, "-linkshared")
		}
		cmd = append(cmd, t.goFileName())
		out, err := runcmd(append(cmd, args...)...)
		if err != nil {
			t.err = err
			return
		}
		tfile := filepath.Join(t.tempDir, "tmp__.go")
		err = ioutil.WriteFile(tfile, out, 0666)
		if err != nil {
			t.err = fmt.Errorf("write tempfile:%s", err)
			return
		}
		cmdline := []string{goTool(), "tool", "compile", "-p=p", "-d=panic", "-e", "-o", "a.o"}
		cmdline = append(cmdline, flags...)
		cmdline = append(cmdline, tfile)
		out, err = runcmd(cmdline...)
		if wantError {
			if err == nil {
				t.err = fmt.Errorf("compilation succeeded unexpectedly\n%s", out)
				return
			}
		} else {
			if err != nil {
				t.err = err
				return
			}
		}
		t.err = t.errorCheck(string(out), false, tfile, "tmp__.go")
		return
	}
}

var execCmd []string

func findExecCmd() []string {
	if execCmd != nil {
		return execCmd
	}
	execCmd = []string{} // avoid work the second time
	if goos == runtime.GOOS && goarch == runtime.GOARCH {
		return execCmd
	}
	path, err := exec.LookPath(fmt.Sprintf("go_%s_%s_exec", goos, goarch))
	if err == nil {
		execCmd = []string{path}
	}
	return execCmd
}

func (t *test) String() string {
	return filepath.Join(t.dir, t.gofile)
}

func (t *test) makeTempDir() {
	var err error
	t.tempDir, err = ioutil.TempDir("", "")
	if err != nil {
		log.Fatal(err)
	}
	if *keep {
		log.Printf("Temporary directory is %s", t.tempDir)
	}
	err = os.Mkdir(filepath.Join(t.tempDir, "test"), 0o755)
	if err != nil {
		log.Fatal(err)
	}
}

// checkExpectedOutput compares the output from compiling and/or running with the contents
// of the corresponding reference output file, if any (replace ".go" with ".out").
// If they don't match, fail with an informative message.
func (t *test) checkExpectedOutput(gotBytes []byte) {
	got := string(gotBytes)
	filename := filepath.Join(t.dir, t.gofile)
	filename = filename[:len(filename)-len(".go")]
	filename += ".out"
	b, err := ioutil.ReadFile(filename)
	// File is allowed to be missing (err != nil) in which case output should be empty.
	got = strings.Replace(got, "\r\n", "\n", -1)
	if got != string(b) {
		if err == nil {
			t.err = fmt.Errorf("output does not match expected in %s. Instead saw\n%s", filename, got)
		} else {
			t.err = fmt.Errorf("output should be empty when (optional) expected-output file %s is not present. Instead saw\n%s", filename, got)
		}
	}
}

func splitOutput(out string, wantAuto bool) []string {
	// gc error messages continue onto additional lines with leading tabs.
	// Split the output at the beginning of each line that doesn't begin with a tab.
	// <autogenerated> lines are impossible to match so those are filtered out.
	var res []string
	for _, line := range strings.Split(out, "\n") {
		if strings.HasSuffix(line, "\r") { // remove '\r', output by compiler on windows
			line = line[:len(line)-1]
		}
		if strings.HasPrefix(line, "\t") {
			res[len(res)-1] += "\n" + line
		} else if strings.HasPrefix(line, "go tool") || strings.HasPrefix(line, "#") || !wantAuto && strings.HasPrefix(line, "<autogenerated>") {
			continue
		} else if strings.TrimSpace(line) != "" {
			res = append(res, line)
		}
	}
	return res
}

// errorCheck matches errors in outStr against comments in source files.
// For each line of the source files which should generate an error,
// there should be a comment of the form // ERROR "regexp".
// If outStr has an error for a line which has no such comment,
// this function will report an error.
// Likewise if outStr does not have an error for a line which has a comment,
// or if the error message does not match the <regexp>.
// The <regexp> syntax is Perl but it's best to stick to egrep.
//
// Sources files are supplied as fullshort slice.
// It consists of pairs: full path to source file and its base name.
func (t *test) errorCheck(outStr string, wantAuto bool, fullshort ...string) (err error) {
	defer func() {
		if *verbose && err != nil {
			log.Printf("%s gc output:\n%s", t, outStr)
		}
	}()
	var errs []error
	out := splitOutput(outStr, wantAuto)

	// Cut directory name.
	for i := range out {
		for j := 0; j < len(fullshort); j += 2 {
			full, short := fullshort[j], fullshort[j+1]
			out[i] = strings.Replace(out[i], full, short, -1)
		}
	}

	var want []wantedError
	for j := 0; j < len(fullshort); j += 2 {
		full, short := fullshort[j], fullshort[j+1]
		want = append(want, t.wantedErrors(full, short)...)
	}

	for _, we := range want {
		var errmsgs []string
		if we.auto {
			errmsgs, out = partitionStrings("<autogenerated>", out)
		} else {
			errmsgs, out = partitionStrings(we.prefix, out)
		}
		if len(errmsgs) == 0 {
			errs = append(errs, fmt.Errorf("%s:%d: missing error %q", we.file, we.lineNum, we.reStr))
			continue
		}
		matched := false
		n := len(out)
		for _, errmsg := range errmsgs {
			// Assume errmsg says "file:line: foo".
			// Cut leading "file:line: " to avoid accidental matching of file name instead of message.
			text := errmsg
			if _, suffix, ok := strings.Cut(text, " "); ok {
				text = suffix
			}
			if we.re.MatchString(text) {
				matched = true
			} else {
				out = append(out, errmsg)
			}
		}
		if !matched {
			errs = append(errs, fmt.Errorf("%s:%d: no match for %#q in:\n\t%s", we.file, we.lineNum, we.reStr, strings.Join(out[n:], "\n\t")))
			continue
		}
	}

	if len(out) > 0 {
		errs = append(errs, fmt.Errorf("Unmatched Errors:"))
		for _, errLine := range out {
			errs = append(errs, fmt.Errorf("%s", errLine))
		}
	}

	if len(errs) == 0 {
		return nil
	}
	if len(errs) == 1 {
		return errs[0]
	}
	var buf bytes.Buffer
	fmt.Fprintf(&buf, "\n")
	for _, err := range errs {
		fmt.Fprintf(&buf, "%s\n", err.Error())
	}
	return errors.New(buf.String())
}

func (t *test) updateErrors(out, file string) {
	base := path.Base(file)
	// Read in source file.
	src, err := ioutil.ReadFile(file)
	if err != nil {
		fmt.Fprintln(os.Stderr, err)
		return
	}
	lines := strings.Split(string(src), "\n")
	// Remove old errors.
	for i := range lines {
		lines[i], _, _ = strings.Cut(lines[i], " // ERROR ")
	}
	// Parse new errors.
	errors := make(map[int]map[string]bool)
	tmpRe := regexp.MustCompile(`autotmp_[0-9]+`)
	for _, errStr := range splitOutput(out, false) {
		errFile, rest, ok := strings.Cut(errStr, ":")
		if !ok || errFile != file {
			continue
		}
		lineStr, msg, ok := strings.Cut(rest, ":")
		if !ok {
			continue
		}
		line, err := strconv.Atoi(lineStr)
		line--
		if err != nil || line < 0 || line >= len(lines) {
			continue
		}
		msg = strings.Replace(msg, file, base, -1) // normalize file mentions in error itself
		msg = strings.TrimLeft(msg, " \t")
		for _, r := range []string{`\`, `*`, `+`, `?`, `[`, `]`, `(`, `)`} {
			msg = strings.Replace(msg, r, `\`+r, -1)
		}
		msg = strings.Replace(msg, `"`, `.`, -1)
		msg = tmpRe.ReplaceAllLiteralString(msg, `autotmp_[0-9]+`)
		if errors[line] == nil {
			errors[line] = make(map[string]bool)
		}
		errors[line][msg] = true
	}
	// Add new errors.
	for line, errs := range errors {
		var sorted []string
		for e := range errs {
			sorted = append(sorted, e)
		}
		sort.Strings(sorted)
		lines[line] += " // ERROR"
		for _, e := range sorted {
			lines[line] += fmt.Sprintf(` "%s$"`, e)
		}
	}
	// Write new file.
	err = ioutil.WriteFile(file, []byte(strings.Join(lines, "\n")), 0640)
	if err != nil {
		fmt.Fprintln(os.Stderr, err)
		return
	}
	// Polish.
	exec.Command(goTool(), "fmt", file).CombinedOutput()
}

// matchPrefix reports whether s is of the form ^(.*/)?prefix(:|[),
// That is, it needs the file name prefix followed by a : or a [,
// and possibly preceded by a directory name.
func matchPrefix(s, prefix string) bool {
	i := strings.Index(s, ":")
	if i < 0 {
		return false
	}
	j := strings.LastIndex(s[:i], "/")
	s = s[j+1:]
	if len(s) <= len(prefix) || s[:len(prefix)] != prefix {
		return false
	}
	switch s[len(prefix)] {
	case '[', ':':
		return true
	}
	return false
}

func partitionStrings(prefix string, strs []string) (matched, unmatched []string) {
	for _, s := range strs {
		if matchPrefix(s, prefix) {
			matched = append(matched, s)
		} else {
			unmatched = append(unmatched, s)
		}
	}
	return
}

type wantedError struct {
	reStr   string
	re      *regexp.Regexp
	lineNum int
	auto    bool // match <autogenerated> line
	file    string
	prefix  string
}

var (
	errRx       = regexp.MustCompile(`// (?:GC_)?ERROR (.*)`)
	errAutoRx   = regexp.MustCompile(`// (?:GC_)?ERRORAUTO (.*)`)
	errQuotesRx = regexp.MustCompile(`"([^"]*)"`)
	lineRx      = regexp.MustCompile(`LINE(([+-])([0-9]+))?`)
)

func (t *test) wantedErrors(file, short string) (errs []wantedError) {
	cache := make(map[string]*regexp.Regexp)

	src, _ := ioutil.ReadFile(file)
	for i, line := range strings.Split(string(src), "\n") {
		lineNum := i + 1
		if strings.Contains(line, "////") {
			// double comment disables ERROR
			continue
		}
		var auto bool
		m := errAutoRx.FindStringSubmatch(line)
		if m != nil {
			auto = true
		} else {
			m = errRx.FindStringSubmatch(line)
		}
		if m == nil {
			continue
		}
		all := m[1]
		mm := errQuotesRx.FindAllStringSubmatch(all, -1)
		if mm == nil {
			log.Fatalf("%s:%d: invalid errchk line: %s", t.goFileName(), lineNum, line)
		}
		for _, m := range mm {
			rx := lineRx.ReplaceAllStringFunc(m[1], func(m string) string {
				n := lineNum
				if strings.HasPrefix(m, "LINE+") {
					delta, _ := strconv.Atoi(m[5:])
					n += delta
				} else if strings.HasPrefix(m, "LINE-") {
					delta, _ := strconv.Atoi(m[5:])
					n -= delta
				}
				return fmt.Sprintf("%s:%d", short, n)
			})
			re := cache[rx]
			if re == nil {
				var err error
				re, err = regexp.Compile(rx)
				if err != nil {
					log.Fatalf("%s:%d: invalid regexp \"%s\" in ERROR line: %v", t.goFileName(), lineNum, rx, err)
				}
				cache[rx] = re
			}
			prefix := fmt.Sprintf("%s:%d", short, lineNum)
			errs = append(errs, wantedError{
				reStr:   rx,
				re:      re,
				prefix:  prefix,
				auto:    auto,
				lineNum: lineNum,
				file:    short,
			})
		}
	}

	return
}

const (
	// Regexp to match a single opcode check: optionally begin with "-" (to indicate
	// a negative check), followed by a string literal enclosed in "" or ``. For "",
	// backslashes must be handled.
	reMatchCheck = `-?(?:\x60[^\x60]*\x60|"(?:[^"\\]|\\.)*")`
)

var (
	// Regexp to split a line in code and comment, trimming spaces
	rxAsmComment = regexp.MustCompile(`^\s*(.*?)\s*(?://\s*(.+)\s*)?$`)

	// Regexp to extract an architecture check: architecture name (or triplet),
	// followed by semi-colon, followed by a comma-separated list of opcode checks.
	// Extraneous spaces are ignored.
	rxAsmPlatform = regexp.MustCompile(`(\w+)(/\w+)?(/\w*)?\s*:\s*(` + reMatchCheck + `(?:\s*,\s*` + reMatchCheck + `)*)`)

	// Regexp to extract a single opcoded check
	rxAsmCheck = regexp.MustCompile(reMatchCheck)

	// List of all architecture variants. Key is the GOARCH architecture,
	// value[0] is the variant-changing environment variable, and values[1:]
	// are the supported variants.
	archVariants = map[string][]string{
		"386":     {"GO386", "sse2", "softfloat"},
		"amd64":   {"GOAMD64", "v1", "v2", "v3", "v4"},
		"arm":     {"GOARM", "5", "6", "7"},
		"arm64":   {},
		"loong64": {},
		"mips":    {"GOMIPS", "hardfloat", "softfloat"},
		"mips64":  {"GOMIPS64", "hardfloat", "softfloat"},
		"ppc64":   {"GOPPC64", "power8", "power9"},
		"ppc64le": {"GOPPC64", "power8", "power9"},
		"s390x":   {},
		"wasm":    {},
		"riscv64": {},
	}
)

// wantedAsmOpcode is a single asmcheck check
type wantedAsmOpcode struct {
	fileline string         // original source file/line (eg: "/path/foo.go:45")
	line     int            // original source line
	opcode   *regexp.Regexp // opcode check to be performed on assembly output
	negative bool           // true if the check is supposed to fail rather than pass
	found    bool           // true if the opcode check matched at least one in the output
}

// A build environment triplet separated by slashes (eg: linux/386/sse2).
// The third field can be empty if the arch does not support variants (eg: "plan9/amd64/")
type buildEnv string

// Environ returns the environment it represents in cmd.Environ() "key=val" format
// For instance, "linux/386/sse2".Environ() returns {"GOOS=linux", "GOARCH=386", "GO386=sse2"}
func (b buildEnv) Environ() []string {
	fields := strings.Split(string(b), "/")
	if len(fields) != 3 {
		panic("invalid buildEnv string: " + string(b))
	}
	env := []string{"GOOS=" + fields[0], "GOARCH=" + fields[1]}
	if fields[2] != "" {
		env = append(env, archVariants[fields[1]][0]+"="+fields[2])
	}
	return env
}

// asmChecks represents all the asmcheck checks present in a test file
// The outer map key is the build triplet in which the checks must be performed.
// The inner map key represent the source file line ("filename.go:1234") at which the
// checks must be performed.
type asmChecks map[buildEnv]map[string][]wantedAsmOpcode

// Envs returns all the buildEnv in which at least one check is present
func (a asmChecks) Envs() []buildEnv {
	var envs []buildEnv
	for e := range a {
		envs = append(envs, e)
	}
	sort.Slice(envs, func(i, j int) bool {
		return string(envs[i]) < string(envs[j])
	})
	return envs
}

func (t *test) wantedAsmOpcodes(fn string) asmChecks {
	ops := make(asmChecks)

	comment := ""
	src, _ := ioutil.ReadFile(fn)
	for i, line := range strings.Split(string(src), "\n") {
		matches := rxAsmComment.FindStringSubmatch(line)
		code, cmt := matches[1], matches[2]

		// Keep comments pending in the comment variable until
		// we find a line that contains some code.
		comment += " " + cmt
		if code == "" {
			continue
		}

		// Parse and extract any architecture check from comments,
		// made by one architecture name and multiple checks.
		lnum := fn + ":" + strconv.Itoa(i+1)
		for _, ac := range rxAsmPlatform.FindAllStringSubmatch(comment, -1) {
			archspec, allchecks := ac[1:4], ac[4]

			var arch, subarch, os string
			switch {
			case archspec[2] != "": // 3 components: "linux/386/sse2"
				os, arch, subarch = archspec[0], archspec[1][1:], archspec[2][1:]
			case archspec[1] != "": // 2 components: "386/sse2"
				os, arch, subarch = "linux", archspec[0], archspec[1][1:]
			default: // 1 component: "386"
				os, arch, subarch = "linux", archspec[0], ""
				if arch == "wasm" {
					os = "js"
				}
			}

			if _, ok := archVariants[arch]; !ok {
				log.Fatalf("%s:%d: unsupported architecture: %v", t.goFileName(), i+1, arch)
			}

			// Create the build environments corresponding the above specifiers
			envs := make([]buildEnv, 0, 4)
			if subarch != "" {
				envs = append(envs, buildEnv(os+"/"+arch+"/"+subarch))
			} else {
				subarchs := archVariants[arch]
				if len(subarchs) == 0 {
					envs = append(envs, buildEnv(os+"/"+arch+"/"))
				} else {
					for _, sa := range archVariants[arch][1:] {
						envs = append(envs, buildEnv(os+"/"+arch+"/"+sa))
					}
				}
			}

			for _, m := range rxAsmCheck.FindAllString(allchecks, -1) {
				negative := false
				if m[0] == '-' {
					negative = true
					m = m[1:]
				}

				rxsrc, err := strconv.Unquote(m)
				if err != nil {
					log.Fatalf("%s:%d: error unquoting string: %v", t.goFileName(), i+1, err)
				}

				// Compile the checks as regular expressions. Notice that we
				// consider checks as matching from the beginning of the actual
				// assembler source (that is, what is left on each line of the
				// compile -S output after we strip file/line info) to avoid
				// trivial bugs such as "ADD" matching "FADD". This
				// doesn't remove genericity: it's still possible to write
				// something like "F?ADD", but we make common cases simpler
				// to get right.
				oprx, err := regexp.Compile("^" + rxsrc)
				if err != nil {
					log.Fatalf("%s:%d: %v", t.goFileName(), i+1, err)
				}

				for _, env := range envs {
					if ops[env] == nil {
						ops[env] = make(map[string][]wantedAsmOpcode)
					}
					ops[env][lnum] = append(ops[env][lnum], wantedAsmOpcode{
						negative: negative,
						fileline: lnum,
						line:     i + 1,
						opcode:   oprx,
					})
				}
			}
		}
		comment = ""
	}

	return ops
}

func (t *test) asmCheck(outStr string, fn string, env buildEnv, fullops map[string][]wantedAsmOpcode) (err error) {
	// The assembly output contains the concatenated dump of multiple functions.
	// the first line of each function begins at column 0, while the rest is
	// indented by a tabulation. These data structures help us index the
	// output by function.
	functionMarkers := make([]int, 1)
	lineFuncMap := make(map[string]int)

	lines := strings.Split(outStr, "\n")
	rxLine := regexp.MustCompile(fmt.Sprintf(`\((%s:\d+)\)\s+(.*)`, regexp.QuoteMeta(fn)))

	for nl, line := range lines {
		// Check if this line begins a function
		if len(line) > 0 && line[0] != '\t' {
			functionMarkers = append(functionMarkers, nl)
		}

		// Search if this line contains a assembly opcode (which is prefixed by the
		// original source file/line in parenthesis)
		matches := rxLine.FindStringSubmatch(line)
		if len(matches) == 0 {
			continue
		}
		srcFileLine, asm := matches[1], matches[2]

		// Associate the original file/line information to the current
		// function in the output; it will be useful to dump it in case
		// of error.
		lineFuncMap[srcFileLine] = len(functionMarkers) - 1

		// If there are opcode checks associated to this source file/line,
		// run the checks.
		if ops, found := fullops[srcFileLine]; found {
			for i := range ops {
				if !ops[i].found && ops[i].opcode.FindString(asm) != "" {
					ops[i].found = true
				}
			}
		}
	}
	functionMarkers = append(functionMarkers, len(lines))

	var failed []wantedAsmOpcode
	for _, ops := range fullops {
		for _, o := range ops {
			// There's a failure if a negative match was found,
			// or a positive match was not found.
			if o.negative == o.found {
				failed = append(failed, o)
			}
		}
	}
	if len(failed) == 0 {
		return
	}

	// At least one asmcheck failed; report them
	sort.Slice(failed, func(i, j int) bool {
		return failed[i].line < failed[j].line
	})

	lastFunction := -1
	var errbuf bytes.Buffer
	fmt.Fprintln(&errbuf)
	for _, o := range failed {
		// Dump the function in which this opcode check was supposed to
		// pass but failed.
		funcIdx := lineFuncMap[o.fileline]
		if funcIdx != 0 && funcIdx != lastFunction {
			funcLines := lines[functionMarkers[funcIdx]:functionMarkers[funcIdx+1]]
			log.Println(strings.Join(funcLines, "\n"))
			lastFunction = funcIdx // avoid printing same function twice
		}

		if o.negative {
			fmt.Fprintf(&errbuf, "%s:%d: %s: wrong opcode found: %q\n", t.goFileName(), o.line, env, o.opcode.String())
		} else {
			fmt.Fprintf(&errbuf, "%s:%d: %s: opcode not found: %q\n", t.goFileName(), o.line, env, o.opcode.String())
		}
	}
	err = errors.New(errbuf.String())
	return
}

// defaultRunOutputLimit returns the number of runoutput tests that
// can be executed in parallel.
func defaultRunOutputLimit() int {
	const maxArmCPU = 2

	cpu := runtime.NumCPU()
	if runtime.GOARCH == "arm" && cpu > maxArmCPU {
		cpu = maxArmCPU
	}
	return cpu
}

// checkShouldTest runs sanity checks on the shouldTest function.
func checkShouldTest() {
	assert := func(ok bool, _ string) {
		if !ok {
			panic("fail")
		}
	}
	assertNot := func(ok bool, _ string) { assert(!ok, "") }

	// Simple tests.
	assert(shouldTest("// +build linux", "linux", "arm"))
	assert(shouldTest("// +build !windows", "linux", "arm"))
	assertNot(shouldTest("// +build !windows", "windows", "amd64"))

	// A file with no build tags will always be tested.
	assert(shouldTest("// This is a test.", "os", "arch"))

	// Build tags separated by a space are OR-ed together.
	assertNot(shouldTest("// +build arm 386", "linux", "amd64"))

	// Build tags separated by a comma are AND-ed together.
	assertNot(shouldTest("// +build !windows,!plan9", "windows", "amd64"))
	assertNot(shouldTest("// +build !windows,!plan9", "plan9", "386"))

	// Build tags on multiple lines are AND-ed together.
	assert(shouldTest("// +build !windows\n// +build amd64", "linux", "amd64"))
	assertNot(shouldTest("// +build !windows\n// +build amd64", "windows", "amd64"))

	// Test that (!a OR !b) matches anything.
	assert(shouldTest("// +build !windows !plan9", "windows", "amd64"))
}

func getenv(key, def string) string {
	value := os.Getenv(key)
	if value != "" {
		return value
	}
	return def
}

// overlayDir makes a minimal-overhead copy of srcRoot in which new files may be added.
func overlayDir(dstRoot, srcRoot string) error {
	dstRoot = filepath.Clean(dstRoot)
	if err := os.MkdirAll(dstRoot, 0777); err != nil {
		return err
	}

	srcRoot, err := filepath.Abs(srcRoot)
	if err != nil {
		return err
	}

	return filepath.WalkDir(srcRoot, func(srcPath string, d fs.DirEntry, err error) error {
		if err != nil || srcPath == srcRoot {
			return err
		}

		suffix := strings.TrimPrefix(srcPath, srcRoot)
		for len(suffix) > 0 && suffix[0] == filepath.Separator {
			suffix = suffix[1:]
		}
		dstPath := filepath.Join(dstRoot, suffix)

		var info fs.FileInfo
		if d.Type()&os.ModeSymlink != 0 {
			info, err = os.Stat(srcPath)
		} else {
			info, err = d.Info()
		}
		if err != nil {
			return err
		}
		perm := info.Mode() & os.ModePerm

		// Always copy directories (don't symlink them).
		// If we add a file in the overlay, we don't want to add it in the original.
		if info.IsDir() {
			return os.MkdirAll(dstPath, perm|0200)
		}

		// If the OS supports symlinks, use them instead of copying bytes.
		if err := os.Symlink(srcPath, dstPath); err == nil {
			return nil
		}

		// Otherwise, copy the bytes.
		src, err := os.Open(srcPath)
		if err != nil {
			return err
		}
		defer src.Close()

		dst, err := os.OpenFile(dstPath, os.O_WRONLY|os.O_CREATE|os.O_EXCL, perm)
		if err != nil {
			return err
		}

		_, err = io.Copy(dst, src)
		if closeErr := dst.Close(); err == nil {
			err = closeErr
		}
		return err
	})
}

// The following sets of files are excluded from testing depending on configuration.
// The types2Failures(32Bit) files pass with the 1.17 compiler but don't pass with
// the 1.18 compiler using the new types2 type checker, or pass with sub-optimal
// error(s).

// List of files that the compiler cannot errorcheck with the new typechecker (types2).
var types2Failures = setOf(
	"notinheap.go",            // types2 doesn't report errors about conversions that are invalid due to //go:notinheap
	"shift1.go",               // types2 reports two new errors which are probably not right
	"fixedbugs/issue10700.go", // types2 should give hint about ptr to interface
	"fixedbugs/issue18331.go", // missing error about misuse of //go:noescape (irgen needs code from noder)
	"fixedbugs/issue18419.go", // types2 reports no field or method member, but should say unexported
	"fixedbugs/issue20233.go", // types2 reports two instead of one error (preference: 1.17 compiler)
	"fixedbugs/issue20245.go", // types2 reports two instead of one error (preference: 1.17 compiler)
	"fixedbugs/issue31053.go", // types2 reports "unknown field" instead of "cannot refer to unexported field"
)

var types2Failures32Bit = setOf(
	"printbig.go",             // large untyped int passed to print (32-bit)
	"fixedbugs/bug114.go",     // large untyped int passed to println (32-bit)
	"fixedbugs/issue23305.go", // large untyped int passed to println (32-bit)
)

var go118Failures = setOf(
<<<<<<< HEAD
	"typeparam/nested.go",      // 1.18 compiler doesn't support function-local types with generics
	"typeparam/issue51521.go",  // 1.18 compiler produces bad panic message and link error
	"typeparam/mdempsky/16.go", // 1.18 compiler uses interface shape type in failed type assertions
	"typeparam/mdempsky/17.go", // 1.18 compiler mishandles implicit conversions from range loops
=======
	"typeparam/nested.go",     // 1.18 compiler doesn't support function-local types with generics
	"typeparam/issue51521.go", // 1.18 compiler produces bad panic message and link error
	"typeparam/issue53419.go", // 1.18 compiler mishandles generic selector resolution
	"typeparam/issue53477.go", // 1.18 compiler mishandles generic interface-interface comparisons from value switch statements
>>>>>>> 5a1c5b8a
)

// In all of these cases, the 1.17 compiler reports reasonable errors, but either the
// 1.17 or 1.18 compiler report extra errors, so we can't match correctly on both. We
// now set the patterns to match correctly on all the 1.18 errors.
// This list remains here just as a reference and for comparison - these files all pass.
var _ = setOf(
	"import1.go",      // types2 reports extra errors
	"initializerr.go", // types2 reports extra error
	"typecheck.go",    // types2 reports extra error at function call

	"fixedbugs/bug176.go", // types2 reports all errors (pref: types2)
	"fixedbugs/bug195.go", // types2 reports slight different errors, and an extra error
	"fixedbugs/bug412.go", // types2 produces a follow-on error

	"fixedbugs/issue11614.go", // types2 reports an extra error
	"fixedbugs/issue17038.go", // types2 doesn't report a follow-on error (pref: types2)
	"fixedbugs/issue23732.go", // types2 reports different (but ok) line numbers
	"fixedbugs/issue4510.go",  // types2 reports different (but ok) line numbers
	"fixedbugs/issue7525b.go", // types2 reports init cycle error on different line - ok otherwise
	"fixedbugs/issue7525c.go", // types2 reports init cycle error on different line - ok otherwise
	"fixedbugs/issue7525d.go", // types2 reports init cycle error on different line - ok otherwise
	"fixedbugs/issue7525e.go", // types2 reports init cycle error on different line - ok otherwise
	"fixedbugs/issue7525.go",  // types2 reports init cycle error on different line - ok otherwise
)

var unifiedFailures = setOf(
	"closure3.go", // unified IR numbers closures differently than -d=inlfuncswithclosures
	"escape4.go",  // unified IR can inline f5 and f6; test doesn't expect this

	"typeparam/issue47631.go", // unified IR can handle local type declarations
)

func setOf(keys ...string) map[string]bool {
	m := make(map[string]bool, len(keys))
	for _, key := range keys {
		m[key] = true
	}
	return m
}

// splitQuoted splits the string s around each instance of one or more consecutive
// white space characters while taking into account quotes and escaping, and
// returns an array of substrings of s or an empty list if s contains only white space.
// Single quotes and double quotes are recognized to prevent splitting within the
// quoted region, and are removed from the resulting substrings. If a quote in s
// isn't closed err will be set and r will have the unclosed argument as the
// last element. The backslash is used for escaping.
//
// For example, the following string:
//
//	a b:"c d" 'e''f'  "g\""
//
// Would be parsed as:
//
//	[]string{"a", "b:c d", "ef", `g"`}
//
// [copied from src/go/build/build.go]
func splitQuoted(s string) (r []string, err error) {
	var args []string
	arg := make([]rune, len(s))
	escaped := false
	quoted := false
	quote := '\x00'
	i := 0
	for _, rune := range s {
		switch {
		case escaped:
			escaped = false
		case rune == '\\':
			escaped = true
			continue
		case quote != '\x00':
			if rune == quote {
				quote = '\x00'
				continue
			}
		case rune == '"' || rune == '\'':
			quoted = true
			quote = rune
			continue
		case unicode.IsSpace(rune):
			if quoted || i > 0 {
				quoted = false
				args = append(args, string(arg[:i]))
				i = 0
			}
			continue
		}
		arg[i] = rune
		i++
	}
	if quoted || i > 0 {
		args = append(args, string(arg[:i]))
	}
	if quote != 0 {
		err = errors.New("unclosed quote")
	} else if escaped {
		err = errors.New("unfinished escaping")
	}
	return args, err
}<|MERGE_RESOLUTION|>--- conflicted
+++ resolved
@@ -1964,17 +1964,12 @@
 )
 
 var go118Failures = setOf(
-<<<<<<< HEAD
 	"typeparam/nested.go",      // 1.18 compiler doesn't support function-local types with generics
 	"typeparam/issue51521.go",  // 1.18 compiler produces bad panic message and link error
+	"typeparam/issue53419.go",  // 1.18 compiler mishandles generic selector resolution
+	"typeparam/issue53477.go",  // 1.18 compiler mishandles generic interface-interface comparisons from value switch statements
 	"typeparam/mdempsky/16.go", // 1.18 compiler uses interface shape type in failed type assertions
 	"typeparam/mdempsky/17.go", // 1.18 compiler mishandles implicit conversions from range loops
-=======
-	"typeparam/nested.go",     // 1.18 compiler doesn't support function-local types with generics
-	"typeparam/issue51521.go", // 1.18 compiler produces bad panic message and link error
-	"typeparam/issue53419.go", // 1.18 compiler mishandles generic selector resolution
-	"typeparam/issue53477.go", // 1.18 compiler mishandles generic interface-interface comparisons from value switch statements
->>>>>>> 5a1c5b8a
 )
 
 // In all of these cases, the 1.17 compiler reports reasonable errors, but either the
